--- conflicted
+++ resolved
@@ -383,24 +383,18 @@
         state_dict = checkpoint.get("state_dict")
     if state_dict is None:
         state_dict = checkpoint
-<<<<<<< HEAD
-
-    def _strip_prefix(sd: Dict[str, Any], prefix: str):
+    def _strip_prefix(sd: dict, prefix: str):
         if not isinstance(sd, dict) or not sd:
             return sd
         keys = list(sd.keys())
         if all(k.startswith(prefix) for k in keys):
-            new_sd = OrderedDict()
-            for k, v in sd.items():
-                new_sd[k[len(prefix):]] = v
-            return new_sd
+            return {k[len(prefix):]: v for k, v in sd.items()}
         return sd
 
     # Handle wrappers such as torch.compile that prepend "_orig_mod." or DDP's "module.".
     state_dict = _strip_prefix(state_dict, "_orig_mod.")
     state_dict = _strip_prefix(state_dict, "module.")
-=======
->>>>>>> 7a2862ac
+
     cfg: Dict[str, Any] = checkpoint.get("cfg") or checkpoint.get("config") or {}
 
     model_base = args.model_base if args.model_base is not None else cfg.get("base", 32)
